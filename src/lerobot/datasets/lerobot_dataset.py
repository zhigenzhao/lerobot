#!/usr/bin/env python

# Copyright 2024 The HuggingFace Inc. team. All rights reserved.
#
# Licensed under the Apache License, Version 2.0 (the "License");
# you may not use this file except in compliance with the License.
# You may obtain a copy of the License at
#
#     http://www.apache.org/licenses/LICENSE-2.0
#
# Unless required by applicable law or agreed to in writing, software
# distributed under the License is distributed on an "AS IS" BASIS,
# WITHOUT WARRANTIES OR CONDITIONS OF ANY KIND, either express or implied.
# See the License for the specific language governing permissions and
# limitations under the License.
import contextlib
import logging
import shutil
import tempfile
from collections.abc import Callable
from pathlib import Path

import datasets
import numpy as np
import packaging.version
import pandas as pd
import PIL.Image
import pyarrow as pa
import pyarrow.parquet as pq
import torch
import torch.utils
from huggingface_hub import HfApi, snapshot_download
from huggingface_hub.errors import RevisionNotFoundError

from lerobot.datasets.compute_stats import aggregate_stats, compute_episode_stats
from lerobot.datasets.image_writer import AsyncImageWriter, write_image
from lerobot.datasets.utils import (
    DEFAULT_EPISODES_PATH,
    DEFAULT_FEATURES,
    DEFAULT_IMAGE_PATH,
    INFO_PATH,
    _validate_feature_names,
    check_delta_timestamps,
    check_version_compatibility,
    create_empty_dataset_info,
    create_lerobot_dataset_card,
    embed_images,
    flatten_dict,
    get_delta_indices,
    get_file_size_in_mb,
    get_hf_features_from_features,
    get_safe_version,
    hf_transform_to_torch,
    is_valid_version,
    load_episodes,
    load_info,
    load_nested_dataset,
    load_stats,
    load_tasks,
    update_chunk_file_indices,
    validate_episode_buffer,
    validate_frame,
    write_info,
    write_json,
    write_stats,
    write_tasks,
)
from lerobot.datasets.video_utils import (
    VideoFrame,
    concatenate_video_files,
    decode_video_frames,
    encode_video_frames,
    get_safe_default_codec,
    get_video_duration_in_s,
    get_video_info,
)
from lerobot.utils.constants import HF_LEROBOT_HOME

CODEBASE_VERSION = "v3.0"


class LeRobotDatasetMetadata:
    def __init__(
        self,
        repo_id: str,
        root: str | Path | None = None,
        revision: str | None = None,
        force_cache_sync: bool = False,
        metadata_buffer_size: int = 10,
    ):
        self.repo_id = repo_id
        self.revision = revision if revision else CODEBASE_VERSION
        self.root = Path(root) if root is not None else HF_LEROBOT_HOME / repo_id
        self.writer = None
        self.latest_episode = None
        self.metadata_buffer: list[dict] = []
        self.metadata_buffer_size = metadata_buffer_size

        try:
            if force_cache_sync:
                raise FileNotFoundError
            self.load_metadata()
        except (FileNotFoundError, NotADirectoryError):
            if is_valid_version(self.revision):
                self.revision = get_safe_version(self.repo_id, self.revision)

            (self.root / "meta").mkdir(exist_ok=True, parents=True)
            self.pull_from_repo(allow_patterns="meta/")
            self.load_metadata()

    def _flush_metadata_buffer(self) -> None:
        """Write all buffered episode metadata to parquet file."""
        if not hasattr(self, "metadata_buffer") or len(self.metadata_buffer) == 0:
            return

        combined_dict = {}
        for episode_dict in self.metadata_buffer:
            for key, value in episode_dict.items():
                if key not in combined_dict:
                    combined_dict[key] = []
                # Extract value and serialize numpy arrays
                # because PyArrow's from_pydict function doesn't support numpy arrays
                val = value[0] if isinstance(value, list) else value
                combined_dict[key].append(val.tolist() if isinstance(val, np.ndarray) else val)

        first_ep = self.metadata_buffer[0]
        chunk_idx = first_ep["meta/episodes/chunk_index"][0]
        file_idx = first_ep["meta/episodes/file_index"][0]

        table = pa.Table.from_pydict(combined_dict)

        if not self.writer:
            path = Path(self.root / DEFAULT_EPISODES_PATH.format(chunk_index=chunk_idx, file_index=file_idx))
            path.parent.mkdir(parents=True, exist_ok=True)
            self.writer = pq.ParquetWriter(
                path, schema=table.schema, compression="snappy", use_dictionary=True
            )

        self.writer.write_table(table)

        self.latest_episode = self.metadata_buffer[-1]
        self.metadata_buffer.clear()

    def _close_writer(self) -> None:
        """Close and cleanup the parquet writer if it exists."""
        self._flush_metadata_buffer()

        writer = getattr(self, "writer", None)
        if writer is not None:
            writer.close()
            self.writer = None

    def __del__(self):
        """
        Trust the user to call .finalize() but as an added safety check call the parquet writer to stop when calling the destructor
        """
        self._close_writer()

    def load_metadata(self):
        self.info = load_info(self.root)
        check_version_compatibility(self.repo_id, self._version, CODEBASE_VERSION)
        self.tasks = load_tasks(self.root)
        self.episodes = load_episodes(self.root)
        self.stats = load_stats(self.root)

    def pull_from_repo(
        self,
        allow_patterns: list[str] | str | None = None,
        ignore_patterns: list[str] | str | None = None,
    ) -> None:
        snapshot_download(
            self.repo_id,
            repo_type="dataset",
            revision=self.revision,
            local_dir=self.root,
            allow_patterns=allow_patterns,
            ignore_patterns=ignore_patterns,
        )

    @property
    def url_root(self) -> str:
        return f"hf://datasets/{self.repo_id}"

    @property
    def _version(self) -> packaging.version.Version:
        """Codebase version used to create this dataset."""
        return packaging.version.parse(self.info["codebase_version"])

    def get_data_file_path(self, ep_index: int) -> Path:
        if self.episodes is None:
            self.episodes = load_episodes(self.root)
        if ep_index >= len(self.episodes):
            raise IndexError(
                f"Episode index {ep_index} out of range. Episodes: {len(self.episodes) if self.episodes else 0}"
            )
        ep = self.episodes[ep_index]
        chunk_idx = ep["data/chunk_index"]
        file_idx = ep["data/file_index"]
        fpath = self.data_path.format(chunk_index=chunk_idx, file_index=file_idx)
        return Path(fpath)

    def get_video_file_path(self, ep_index: int, vid_key: str) -> Path:
        if self.episodes is None:
            self.episodes = load_episodes(self.root)
        if ep_index >= len(self.episodes):
            raise IndexError(
                f"Episode index {ep_index} out of range. Episodes: {len(self.episodes) if self.episodes else 0}"
            )
        ep = self.episodes[ep_index]
        chunk_idx = ep[f"videos/{vid_key}/chunk_index"]
        file_idx = ep[f"videos/{vid_key}/file_index"]
        fpath = self.video_path.format(video_key=vid_key, chunk_index=chunk_idx, file_index=file_idx)
        return Path(fpath)

    @property
    def data_path(self) -> str:
        """Formattable string for the parquet files."""
        return self.info["data_path"]

    @property
    def video_path(self) -> str | None:
        """Formattable string for the video files."""
        return self.info["video_path"]

    @property
    def robot_type(self) -> str | None:
        """Robot type used in recording this dataset."""
        return self.info["robot_type"]

    @property
    def fps(self) -> int:
        """Frames per second used during data collection."""
        return self.info["fps"]

    @property
    def features(self) -> dict[str, dict]:
        """All features contained in the dataset."""
        return self.info["features"]

    @property
    def image_keys(self) -> list[str]:
        """Keys to access visual modalities stored as images."""
        return [key for key, ft in self.features.items() if ft["dtype"] == "image"]

    @property
    def video_keys(self) -> list[str]:
        """Keys to access visual modalities stored as videos."""
        return [key for key, ft in self.features.items() if ft["dtype"] == "video"]

    @property
    def camera_keys(self) -> list[str]:
        """Keys to access visual modalities (regardless of their storage method)."""
        return [key for key, ft in self.features.items() if ft["dtype"] in ["video", "image"]]

    @property
    def names(self) -> dict[str, list | dict]:
        """Names of the various dimensions of vector modalities."""
        return {key: ft["names"] for key, ft in self.features.items()}

    @property
    def shapes(self) -> dict:
        """Shapes for the different features."""
        return {key: tuple(ft["shape"]) for key, ft in self.features.items()}

    @property
    def total_episodes(self) -> int:
        """Total number of episodes available."""
        return self.info["total_episodes"]

    @property
    def total_frames(self) -> int:
        """Total number of frames saved in this dataset."""
        return self.info["total_frames"]

    @property
    def total_tasks(self) -> int:
        """Total number of different tasks performed in this dataset."""
        return self.info["total_tasks"]

    @property
    def chunks_size(self) -> int:
        """Max number of files per chunk."""
        return self.info["chunks_size"]

    @property
    def data_files_size_in_mb(self) -> int:
        """Max size of data file in mega bytes."""
        return self.info["data_files_size_in_mb"]

    @property
    def video_files_size_in_mb(self) -> int:
        """Max size of video file in mega bytes."""
        return self.info["video_files_size_in_mb"]

    def get_task_index(self, task: str) -> int | None:
        """
        Given a task in natural language, returns its task_index if the task already exists in the dataset,
        otherwise return None.
        """
        if task in self.tasks.index:
            return int(self.tasks.loc[task].task_index)
        else:
            return None

    def save_episode_tasks(self, tasks: list[str]):
        if len(set(tasks)) != len(tasks):
            raise ValueError(f"Tasks are not unique: {tasks}")

        if self.tasks is None:
            new_tasks = tasks
            task_indices = range(len(tasks))
            self.tasks = pd.DataFrame({"task_index": task_indices}, index=tasks)
        else:
            new_tasks = [task for task in tasks if task not in self.tasks.index]
            new_task_indices = range(len(self.tasks), len(self.tasks) + len(new_tasks))
            for task_idx, task in zip(new_task_indices, new_tasks, strict=False):
                self.tasks.loc[task] = task_idx

        if len(new_tasks) > 0:
            # Update on disk
            write_tasks(self.tasks, self.root)

    def _save_episode_metadata(self, episode_dict: dict) -> None:
        """Buffer episode metadata and write to parquet in batches for efficiency.

        This function accumulates episode metadata in a buffer and flushes it when the buffer
        reaches the configured size. This reduces I/O overhead by writing multiple episodes
        at once instead of one row at a time.

        Notes: We both need to update parquet files and HF dataset:
        - `pandas` loads parquet file in RAM
        - `datasets` relies on a memory mapping from pyarrow (no RAM). It either converts parquet files to a pyarrow cache on disk,
          or loads directly from pyarrow cache.
        """
        # Convert to list format for each value
        episode_dict = {key: [value] for key, value in episode_dict.items()}
        num_frames = episode_dict["length"][0]

        if self.latest_episode is None:
            # Initialize indices and frame count for a new dataset made of the first episode data
            chunk_idx, file_idx = 0, 0
            if self.episodes is not None and len(self.episodes) > 0:
                # It means we are resuming recording, so we need to load the latest episode
                # Update the indices to avoid overwriting the latest episode
                chunk_idx = self.episodes[-1]["meta/episodes/chunk_index"]
                file_idx = self.episodes[-1]["meta/episodes/file_index"]
                latest_num_frames = self.episodes[-1]["dataset_to_index"]
                episode_dict["dataset_from_index"] = [latest_num_frames]
                episode_dict["dataset_to_index"] = [latest_num_frames + num_frames]

                # When resuming, move to the next file
                chunk_idx, file_idx = update_chunk_file_indices(chunk_idx, file_idx, self.chunks_size)
            else:
                episode_dict["dataset_from_index"] = [0]
                episode_dict["dataset_to_index"] = [num_frames]

            episode_dict["meta/episodes/chunk_index"] = [chunk_idx]
            episode_dict["meta/episodes/file_index"] = [file_idx]
        else:
            chunk_idx = self.latest_episode["meta/episodes/chunk_index"][0]
            file_idx = self.latest_episode["meta/episodes/file_index"][0]

            latest_path = (
                self.root / DEFAULT_EPISODES_PATH.format(chunk_index=chunk_idx, file_index=file_idx)
                if self.writer is None
                else self.writer.where
            )

            if Path(latest_path).exists():
                latest_size_in_mb = get_file_size_in_mb(Path(latest_path))
                latest_num_frames = self.latest_episode["episode_index"][0]

                av_size_per_frame = latest_size_in_mb / latest_num_frames if latest_num_frames > 0 else 0.0

                if latest_size_in_mb + av_size_per_frame * num_frames >= self.data_files_size_in_mb:
                    # Size limit is reached, flush buffer and prepare new parquet file
                    self._flush_metadata_buffer()
                    chunk_idx, file_idx = update_chunk_file_indices(chunk_idx, file_idx, self.chunks_size)
                    self._close_writer()

            # Update the existing pandas dataframe with new row
            episode_dict["meta/episodes/chunk_index"] = [chunk_idx]
            episode_dict["meta/episodes/file_index"] = [file_idx]
            episode_dict["dataset_from_index"] = [self.latest_episode["dataset_to_index"][0]]
            episode_dict["dataset_to_index"] = [self.latest_episode["dataset_to_index"][0] + num_frames]

        # Add to buffer
        self.metadata_buffer.append(episode_dict)
        self.latest_episode = episode_dict

        if len(self.metadata_buffer) >= self.metadata_buffer_size:
            self._flush_metadata_buffer()

    def save_episode(
        self,
        episode_index: int,
        episode_length: int,
        episode_tasks: list[str],
        episode_stats: dict[str, dict],
        episode_metadata: dict,
    ) -> None:
        episode_dict = {
            "episode_index": episode_index,
            "tasks": episode_tasks,
            "length": episode_length,
        }
        episode_dict.update(episode_metadata)
        episode_dict.update(flatten_dict({"stats": episode_stats}))
        self._save_episode_metadata(episode_dict)

        # Update info
        self.info["total_episodes"] += 1
        self.info["total_frames"] += episode_length
        self.info["total_tasks"] = len(self.tasks)
        self.info["splits"] = {"train": f"0:{self.info['total_episodes']}"}

        write_info(self.info, self.root)

        self.stats = aggregate_stats([self.stats, episode_stats]) if self.stats is not None else episode_stats
        write_stats(self.stats, self.root)

    def update_video_info(self, video_key: str | None = None) -> None:
        """
        Warning: this function writes info from first episode videos, implicitly assuming that all videos have
        been encoded the same way. Also, this means it assumes the first episode exists.
        """
        if video_key is not None and video_key not in self.video_keys:
            raise ValueError(f"Video key {video_key} not found in dataset")

        video_keys = [video_key] if video_key is not None else self.video_keys
        for key in video_keys:
            if not self.features[key].get("info", None):
                video_path = self.root / self.video_path.format(
                    video_key=video_key, chunk_index=0, file_index=0
                )
                self.info["features"][key]["info"] = get_video_info(video_path)

    def update_chunk_settings(
        self,
        chunks_size: int | None = None,
        data_files_size_in_mb: int | None = None,
        video_files_size_in_mb: int | None = None,
    ) -> None:
        """Update chunk and file size settings after dataset creation.

        This allows users to customize storage organization without modifying the constructor.
        These settings control how episodes are chunked and how large files can grow before
        creating new ones.

        Args:
            chunks_size: Maximum number of files per chunk directory. If None, keeps current value.
            data_files_size_in_mb: Maximum size for data parquet files in MB. If None, keeps current value.
            video_files_size_in_mb: Maximum size for video files in MB. If None, keeps current value.
        """
        if chunks_size is not None:
            if chunks_size <= 0:
                raise ValueError(f"chunks_size must be positive, got {chunks_size}")
            self.info["chunks_size"] = chunks_size

        if data_files_size_in_mb is not None:
            if data_files_size_in_mb <= 0:
                raise ValueError(f"data_files_size_in_mb must be positive, got {data_files_size_in_mb}")
            self.info["data_files_size_in_mb"] = data_files_size_in_mb

        if video_files_size_in_mb is not None:
            if video_files_size_in_mb <= 0:
                raise ValueError(f"video_files_size_in_mb must be positive, got {video_files_size_in_mb}")
            self.info["video_files_size_in_mb"] = video_files_size_in_mb

        # Update the info file on disk
        write_info(self.info, self.root)

    def get_chunk_settings(self) -> dict[str, int]:
        """Get current chunk and file size settings.

        Returns:
            Dict containing chunks_size, data_files_size_in_mb, and video_files_size_in_mb.
        """
        return {
            "chunks_size": self.chunks_size,
            "data_files_size_in_mb": self.data_files_size_in_mb,
            "video_files_size_in_mb": self.video_files_size_in_mb,
        }

    def __repr__(self):
        feature_keys = list(self.features)
        return (
            f"{self.__class__.__name__}({{\n"
            f"    Repository ID: '{self.repo_id}',\n"
            f"    Total episodes: '{self.total_episodes}',\n"
            f"    Total frames: '{self.total_frames}',\n"
            f"    Features: '{feature_keys}',\n"
            "})',\n"
        )

    @classmethod
    def create(
        cls,
        repo_id: str,
        fps: int,
        features: dict,
        robot_type: str | None = None,
        root: str | Path | None = None,
        use_videos: bool = True,
        metadata_buffer_size: int = 10,
        chunks_size: int | None = None,
        data_files_size_in_mb: int | None = None,
        video_files_size_in_mb: int | None = None,
    ) -> "LeRobotDatasetMetadata":
        """Creates metadata for a LeRobotDataset."""
        obj = cls.__new__(cls)
        obj.repo_id = repo_id
        obj.root = Path(root) if root is not None else HF_LEROBOT_HOME / repo_id

        obj.root.mkdir(parents=True, exist_ok=False)

        features = {**features, **DEFAULT_FEATURES}
        _validate_feature_names(features)

        obj.tasks = None
        obj.episodes = None
        obj.stats = None
        obj.info = create_empty_dataset_info(
            CODEBASE_VERSION,
            fps,
            features,
            use_videos,
            robot_type,
            chunks_size,
            data_files_size_in_mb,
            video_files_size_in_mb,
        )
        if len(obj.video_keys) > 0 and not use_videos:
            raise ValueError()
        write_json(obj.info, obj.root / INFO_PATH)
        obj.revision = None
        obj.writer = None
        obj.latest_episode = None
        obj.metadata_buffer = []
        obj.metadata_buffer_size = metadata_buffer_size
        return obj


class LeRobotDataset(torch.utils.data.Dataset):
    def __init__(
        self,
        repo_id: str,
        root: str | Path | None = None,
        episodes: list[int] | None = None,
        image_transforms: Callable | None = None,
        delta_timestamps: dict[str, list[float]] | None = None,
        tolerance_s: float = 1e-4,
        revision: str | None = None,
        force_cache_sync: bool = False,
        download_videos: bool = True,
        video_backend: str | None = None,
        batch_encoding_size: int = 1,
    ):
        """
        2 modes are available for instantiating this class, depending on 2 different use cases:

        1. Your dataset already exists:
            - On your local disk in the 'root' folder. This is typically the case when you recorded your
              dataset locally and you may or may not have pushed it to the hub yet. Instantiating this class
              with 'root' will load your dataset directly from disk. This can happen while you're offline (no
              internet connection).

            - On the Hugging Face Hub at the address https://huggingface.co/datasets/{repo_id} and not on
              your local disk in the 'root' folder. Instantiating this class with this 'repo_id' will download
              the dataset from that address and load it, pending your dataset is compliant with
              codebase_version v3.0. If your dataset has been created before this new format, you will be
              prompted to convert it using our conversion script from v2.1 to v3.0, which you can find at
              lerobot/datasets/v30/convert_dataset_v21_to_v30.py.


        2. Your dataset doesn't already exists (either on local disk or on the Hub): you can create an empty
           LeRobotDataset with the 'create' classmethod. This can be used for recording a dataset or port an
           existing dataset to the LeRobotDataset format.


        In terms of files, LeRobotDataset encapsulates 3 main things:
            - metadata:
                - info contains various information about the dataset like shapes, keys, fps etc.
                - stats stores the dataset statistics of the different modalities for normalization
                - tasks contains the prompts for each task of the dataset, which can be used for
                  task-conditioned training.
            - hf_dataset (from datasets.Dataset), which will read any values from parquet files.
            - videos (optional) from which frames are loaded to be synchronous with data from parquet files.

        A typical LeRobotDataset looks like this from its root path:
        .
        ├── data
        │   ├── chunk-000
        │   │   ├── file-000.parquet
        │   │   ├── file-001.parquet
        │   │   └── ...
        │   ├── chunk-001
        │   │   ├── file-000.parquet
        │   │   ├── file-001.parquet
        │   │   └── ...
        │   └── ...
        ├── meta
        │   ├── episodes
        │   │   ├── chunk-000
        │   │   │   ├── file-000.parquet
        │   │   │   ├── file-001.parquet
        │   │   │   └── ...
        │   │   ├── chunk-001
        │   │   │   └── ...
        │   │   └── ...
        │   ├── info.json
        │   ├── stats.json
        │   └── tasks.parquet
        └── videos
            ├── observation.images.laptop
            │   ├── chunk-000
            │   │   ├── file-000.mp4
            │   │   ├── file-001.mp4
            │   │   └── ...
            │   ├── chunk-001
            │   │   └── ...
            │   └── ...
            ├── observation.images.phone
            │   ├── chunk-000
            │   │   ├── file-000.mp4
            │   │   ├── file-001.mp4
            │   │   └── ...
            │   ├── chunk-001
            │   │   └── ...
            │   └── ...
            └── ...

        Note that this file-based structure is designed to be as versatile as possible. Multiple episodes are
        consolidated into chunked files which improves storage efficiency and loading performance. The
        structure of the dataset is entirely described in the info.json file, which can be easily downloaded
        or viewed directly on the hub before downloading any actual data. The type of files used are very
        simple and do not need complex tools to be read, it only uses .parquet, .json and .mp4 files (and .md
        for the README).

        Args:
            repo_id (str): This is the repo id that will be used to fetch the dataset. Locally, the dataset
                will be stored under root/repo_id.
            root (Path | None, optional): Local directory to use for downloading/writing files. You can also
                set the LEROBOT_HOME environment variable to point to a different location. Defaults to
                '~/.cache/huggingface/lerobot'.
            episodes (list[int] | None, optional): If specified, this will only load episodes specified by
                their episode_index in this list. Defaults to None.
            image_transforms (Callable | None, optional): You can pass standard v2 image transforms from
                torchvision.transforms.v2 here which will be applied to visual modalities (whether they come
                from videos or images). Defaults to None.
            delta_timestamps (dict[list[float]] | None, optional): _description_. Defaults to None.
            tolerance_s (float, optional): Tolerance in seconds used to ensure data timestamps are actually in
                sync with the fps value. It is used at the init of the dataset to make sure that each
                timestamps is separated to the next by 1/fps +/- tolerance_s. This also applies to frames
                decoded from video files. It is also used to check that `delta_timestamps` (when provided) are
                multiples of 1/fps. Defaults to 1e-4.
            revision (str, optional): An optional Git revision id which can be a branch name, a tag, or a
                commit hash. Defaults to current codebase version tag.
            force_cache_sync (bool, optional): Flag to sync and refresh local files first. If True and files
                are already present in the local cache, this will be faster. However, files loaded might not
                be in sync with the version on the hub, especially if you specified 'revision'. Defaults to
                False.
            download_videos (bool, optional): Flag to download the videos. Note that when set to True but the
                video files are already present on local disk, they won't be downloaded again. Defaults to
                True.
            video_backend (str | None, optional): Video backend to use for decoding videos. Defaults to torchcodec when available int the platform; otherwise, defaults to 'pyav'.
                You can also use the 'pyav' decoder used by Torchvision, which used to be the default option, or 'video_reader' which is another decoder of Torchvision.
            batch_encoding_size (int, optional): Number of episodes to accumulate before batch encoding videos.
                Set to 1 for immediate encoding (default), or higher for batched encoding. Defaults to 1.
        """
        super().__init__()
        self.repo_id = repo_id
        self.root = Path(root) if root else HF_LEROBOT_HOME / repo_id
        self.image_transforms = image_transforms
        self.delta_timestamps = delta_timestamps
        self.episodes = episodes
        self.tolerance_s = tolerance_s
        self.revision = revision if revision else CODEBASE_VERSION
        self.video_backend = video_backend if video_backend else get_safe_default_codec()
        self.delta_indices = None
        self.batch_encoding_size = batch_encoding_size
        self.episodes_since_last_encoding = 0

        # Unused attributes
        self.image_writer = None
        self.episode_buffer = None
        self.writer = None
        self.latest_episode = None
        self._current_file_start_frame = None  # Track the starting frame index of the current parquet file

        self.root.mkdir(exist_ok=True, parents=True)

        # Load metadata
        self.meta = LeRobotDatasetMetadata(
            self.repo_id, self.root, self.revision, force_cache_sync=force_cache_sync
        )

        # Track dataset state for efficient incremental writing
        self._lazy_loading = False
        self._recorded_frames = self.meta.total_frames
        self._writer_closed_for_reading = False

        # Load actual data
        try:
            if force_cache_sync:
                raise FileNotFoundError
            self.hf_dataset = self.load_hf_dataset()
            # Check if cached dataset contains all requested episodes
            if not self._check_cached_episodes_sufficient():
                raise FileNotFoundError("Cached dataset doesn't contain all requested episodes")
        except (AssertionError, FileNotFoundError, NotADirectoryError):
            if is_valid_version(self.revision):
                self.revision = get_safe_version(self.repo_id, self.revision)
            self.download(download_videos)
            self.hf_dataset = self.load_hf_dataset()

        # Setup delta_indices
        if self.delta_timestamps is not None:
            check_delta_timestamps(self.delta_timestamps, self.fps, self.tolerance_s)
            self.delta_indices = get_delta_indices(self.delta_timestamps, self.fps)

    def _close_writer(self) -> None:
        """Close and cleanup the parquet writer if it exists."""
        writer = getattr(self, "writer", None)
        if writer is not None:
            writer.close()
            self.writer = None

    def __del__(self):
        """
        Trust the user to call .finalize() but as an added safety check call the parquet writer to stop when calling the destructor
        """
        self._close_writer()

    def push_to_hub(
        self,
        branch: str | None = None,
        tags: list | None = None,
        license: str | None = "apache-2.0",
        tag_version: bool = True,
        push_videos: bool = True,
        private: bool = False,
        allow_patterns: list[str] | str | None = None,
        upload_large_folder: bool = False,
        **card_kwargs,
    ) -> None:
        ignore_patterns = ["images/"]
        if not push_videos:
            ignore_patterns.append("videos/")

        hub_api = HfApi()
        hub_api.create_repo(
            repo_id=self.repo_id,
            private=private,
            repo_type="dataset",
            exist_ok=True,
        )
        if branch:
            hub_api.create_branch(
                repo_id=self.repo_id,
                branch=branch,
                revision=self.revision,
                repo_type="dataset",
                exist_ok=True,
            )

        upload_kwargs = {
            "repo_id": self.repo_id,
            "folder_path": self.root,
            "repo_type": "dataset",
            "revision": branch,
            "allow_patterns": allow_patterns,
            "ignore_patterns": ignore_patterns,
        }
        if upload_large_folder:
            hub_api.upload_large_folder(**upload_kwargs)
        else:
            hub_api.upload_folder(**upload_kwargs)

        card = create_lerobot_dataset_card(
            tags=tags, dataset_info=self.meta.info, license=license, **card_kwargs
        )
        card.push_to_hub(repo_id=self.repo_id, repo_type="dataset", revision=branch)

        if tag_version:
            with contextlib.suppress(RevisionNotFoundError):
                hub_api.delete_tag(self.repo_id, tag=CODEBASE_VERSION, repo_type="dataset")
            hub_api.create_tag(self.repo_id, tag=CODEBASE_VERSION, revision=branch, repo_type="dataset")

    def pull_from_repo(
        self,
        allow_patterns: list[str] | str | None = None,
        ignore_patterns: list[str] | str | None = None,
    ) -> None:
        snapshot_download(
            self.repo_id,
            repo_type="dataset",
            revision=self.revision,
            local_dir=self.root,
            allow_patterns=allow_patterns,
            ignore_patterns=ignore_patterns,
        )

    def download(self, download_videos: bool = True) -> None:
        """Downloads the dataset from the given 'repo_id' at the provided version. If 'episodes' is given, this
        will only download those episodes (selected by their episode_index). If 'episodes' is None, the whole
        dataset will be downloaded. Thanks to the behavior of snapshot_download, if the files are already present
        in 'local_dir', they won't be downloaded again.
        """
        # TODO(rcadene, aliberts): implement faster transfer
        # https://huggingface.co/docs/huggingface_hub/en/guides/download#faster-downloads
        ignore_patterns = None if download_videos else "videos/"
        files = None
        if self.episodes is not None:
            files = self.get_episodes_file_paths()
        self.pull_from_repo(allow_patterns=files, ignore_patterns=ignore_patterns)

    def get_episodes_file_paths(self) -> list[Path]:
        episodes = self.episodes if self.episodes is not None else list(range(self.meta.total_episodes))
        fpaths = [str(self.meta.get_data_file_path(ep_idx)) for ep_idx in episodes]
        if len(self.meta.video_keys) > 0:
            video_files = [
                str(self.meta.get_video_file_path(ep_idx, vid_key))
                for vid_key in self.meta.video_keys
                for ep_idx in episodes
            ]
            fpaths += video_files
        # episodes are stored in the same files, so we return unique paths only
        fpaths = list(set(fpaths))
        return fpaths

    def load_hf_dataset(self) -> datasets.Dataset:
        """hf_dataset contains all the observations, states, actions, rewards, etc."""
        features = get_hf_features_from_features(self.features)
        hf_dataset = load_nested_dataset(self.root / "data", features=features)
        hf_dataset.set_transform(hf_transform_to_torch)
        return hf_dataset

    def _check_cached_episodes_sufficient(self) -> bool:
        """Check if the cached dataset contains all requested episodes and their video files."""
        if self.hf_dataset is None or len(self.hf_dataset) == 0:
            return False

        # Get available episode indices from cached dataset
        available_episodes = {
            ep_idx.item() if isinstance(ep_idx, torch.Tensor) else ep_idx
            for ep_idx in self.hf_dataset.unique("episode_index")
        }

        # Determine requested episodes
        if self.episodes is None:
            # Requesting all episodes - check if we have all episodes from metadata
            requested_episodes = set(range(self.meta.total_episodes))
        else:
            # Requesting specific episodes
            requested_episodes = set(self.episodes)

        # Check if all requested episodes are available in cached data
        if not requested_episodes.issubset(available_episodes):
            return False

        # Check if all required video files exist
        if len(self.meta.video_keys) > 0:
            for ep_idx in requested_episodes:
                for vid_key in self.meta.video_keys:
                    video_path = self.root / self.meta.get_video_file_path(ep_idx, vid_key)
                    if not video_path.exists():
                        return False

        return True

    def create_hf_dataset(self) -> datasets.Dataset:
        features = get_hf_features_from_features(self.features)
        ft_dict = {col: [] for col in features}
        hf_dataset = datasets.Dataset.from_dict(ft_dict, features=features, split="train")
        hf_dataset.set_transform(hf_transform_to_torch)
        return hf_dataset

    @property
    def fps(self) -> int:
        """Frames per second used during data collection."""
        return self.meta.fps

    @property
    def num_frames(self) -> int:
        """Number of frames in selected episodes.

        Note: When episodes a subset of the full dataset is requested, we must return the
        actual loaded data length (len(self.hf_dataset)) rather than metadata total_frames.
        self.meta.total_frames is the total number of frames in the full dataset.
        """
        if self.episodes is not None and self.hf_dataset is not None:
            return len(self.hf_dataset)
        return self.meta.total_frames

    @property
    def num_episodes(self) -> int:
        """Number of episodes selected."""
        return len(self.episodes) if self.episodes is not None else self.meta.total_episodes

    @property
    def features(self) -> dict[str, dict]:
        return self.meta.features

    @property
    def hf_features(self) -> datasets.Features:
        """Features of the hf_dataset."""
        if self.hf_dataset is not None:
            return self.hf_dataset.features
        else:
            return get_hf_features_from_features(self.features)

    def _get_query_indices(self, idx: int, ep_idx: int) -> tuple[dict[str, list[int | bool]]]:
        ep = self.meta.episodes[ep_idx]
        ep_start = ep["dataset_from_index"]
        ep_end = ep["dataset_to_index"]
        query_indices = {
            key: [max(ep_start, min(ep_end - 1, idx + delta)) for delta in delta_idx]
            for key, delta_idx in self.delta_indices.items()
        }
        padding = {  # Pad values outside of current episode range
            f"{key}_is_pad": torch.BoolTensor(
                [(idx + delta < ep_start) | (idx + delta >= ep_end) for delta in delta_idx]
            )
            for key, delta_idx in self.delta_indices.items()
        }
        return query_indices, padding

    def _get_query_timestamps(
        self,
        current_ts: float,
        query_indices: dict[str, list[int]] | None = None,
    ) -> dict[str, list[float]]:
        query_timestamps = {}
        for key in self.meta.video_keys:
            if query_indices is not None and key in query_indices:
                timestamps = self.hf_dataset[query_indices[key]]["timestamp"]
                query_timestamps[key] = torch.stack(timestamps).tolist()
            else:
                query_timestamps[key] = [current_ts]

        return query_timestamps

    def _query_hf_dataset(self, query_indices: dict[str, list[int]]) -> dict:
        return {
            key: torch.stack(self.hf_dataset[q_idx][key])
            for key, q_idx in query_indices.items()
            if key not in self.meta.video_keys
        }

    def _query_videos(self, query_timestamps: dict[str, list[float]], ep_idx: int) -> dict[str, torch.Tensor]:
        """Note: When using data workers (e.g. DataLoader with num_workers>0), do not call this function
        in the main process (e.g. by using a second Dataloader with num_workers=0). It will result in a
        Segmentation Fault. This probably happens because a memory reference to the video loader is created in
        the main process and a subprocess fails to access it.
        """
        ep = self.meta.episodes[ep_idx]
        item = {}
        for vid_key, query_ts in query_timestamps.items():
            # Episodes are stored sequentially on a single mp4 to reduce the number of files.
            # Thus we load the start timestamp of the episode on this mp4 and,
            # shift the query timestamp accordingly.
            from_timestamp = ep[f"videos/{vid_key}/from_timestamp"]
            shifted_query_ts = [from_timestamp + ts for ts in query_ts]

            video_path = self.root / self.meta.get_video_file_path(ep_idx, vid_key)
<<<<<<< HEAD
            frames = decode_video_frames(video_path, shifted_query_ts, self.tolerance_s, self.video_backend)
            item[vid_key] = frames.squeeze(0)
=======
            frames = decode_video_frames(video_path, query_ts, self.tolerance_s, self.video_backend)
            # Don't squeeze - maintain temporal dimension to match _query_hf_dataset behavior
            # This ensures consistency: (n_timestamps, C, H, W) same as torch.stack() for images
            item[vid_key] = frames
>>>>>>> 08e1113f

        return item

    def _ensure_hf_dataset_loaded(self):
        """Lazy load the HF dataset only when needed for reading."""
        if self._lazy_loading or self.hf_dataset is None:
            # Close the writer before loading to ensure parquet file is properly finalized
            if self.writer is not None:
                self._close_writer()
                self._writer_closed_for_reading = True
            self.hf_dataset = self.load_hf_dataset()
            self._lazy_loading = False

    def __len__(self):
        return self.num_frames

    def __getitem__(self, idx) -> dict:
        # Ensure dataset is loaded when we actually need to read from it
        self._ensure_hf_dataset_loaded()
        item = self.hf_dataset[idx]
        ep_idx = item["episode_index"].item()

        query_indices = None
        if self.delta_indices is not None:
            query_indices, padding = self._get_query_indices(idx, ep_idx)
            query_result = self._query_hf_dataset(query_indices)
            item = {**item, **padding}
            for key, val in query_result.items():
                item[key] = val

        if len(self.meta.video_keys) > 0:
            current_ts = item["timestamp"].item()
            query_timestamps = self._get_query_timestamps(current_ts, query_indices)
            video_frames = self._query_videos(query_timestamps, ep_idx)
            item = {**video_frames, **item}

        if self.image_transforms is not None:
            image_keys = self.meta.camera_keys
            for cam in image_keys:
                item[cam] = self.image_transforms(item[cam])

        # Add task as a string
        task_idx = item["task_index"].item()
        item["task"] = self.meta.tasks.iloc[task_idx].name
        return item

    def __repr__(self):
        feature_keys = list(self.features)
        return (
            f"{self.__class__.__name__}({{\n"
            f"    Repository ID: '{self.repo_id}',\n"
            f"    Number of selected episodes: '{self.num_episodes}',\n"
            f"    Number of selected samples: '{self.num_frames}',\n"
            f"    Features: '{feature_keys}',\n"
            "})',\n"
        )

    def finalize(self):
        """
        Close the parquet writers. This function needs to be called after data collection/conversion, else footer metadata won't be written to the parquet files.
        The dataset won't be valid and can't be loaded as ds = LeRobotDataset(repo_id=repo, root=HF_LEROBOT_HOME.joinpath(repo))
        """
        self._close_writer()
        self.meta._close_writer()

    def create_episode_buffer(self, episode_index: int | None = None) -> dict:
        current_ep_idx = self.meta.total_episodes if episode_index is None else episode_index
        ep_buffer = {}
        # size and task are special cases that are not in self.features
        ep_buffer["size"] = 0
        ep_buffer["task"] = []
        for key in self.features:
            ep_buffer[key] = current_ep_idx if key == "episode_index" else []
        return ep_buffer

    def _get_image_file_path(self, episode_index: int, image_key: str, frame_index: int) -> Path:
        fpath = DEFAULT_IMAGE_PATH.format(
            image_key=image_key, episode_index=episode_index, frame_index=frame_index
        )
        return self.root / fpath

    def _get_image_file_dir(self, episode_index: int, image_key: str) -> Path:
        return self._get_image_file_path(episode_index, image_key, frame_index=0).parent

    def _save_image(self, image: torch.Tensor | np.ndarray | PIL.Image.Image, fpath: Path) -> None:
        if self.image_writer is None:
            if isinstance(image, torch.Tensor):
                image = image.cpu().numpy()
            write_image(image, fpath)
        else:
            self.image_writer.save_image(image=image, fpath=fpath)

    def add_frame(self, frame: dict) -> None:
        """
        This function only adds the frame to the episode_buffer. Apart from images — which are written in a
        temporary directory — nothing is written to disk. To save those frames, the 'save_episode()' method
        then needs to be called.
        """
        # Convert torch to numpy if needed
        for name in frame:
            if isinstance(frame[name], torch.Tensor):
                frame[name] = frame[name].numpy()

        validate_frame(frame, self.features)

        if self.episode_buffer is None:
            self.episode_buffer = self.create_episode_buffer()

        # Automatically add frame_index and timestamp to episode buffer
        frame_index = self.episode_buffer["size"]
        timestamp = frame.pop("timestamp") if "timestamp" in frame else frame_index / self.fps
        self.episode_buffer["frame_index"].append(frame_index)
        self.episode_buffer["timestamp"].append(timestamp)
        self.episode_buffer["task"].append(frame.pop("task"))  # Remove task from frame after processing

        # Add frame features to episode_buffer
        for key in frame:
            if key not in self.features:
                raise ValueError(
                    f"An element of the frame is not in the features. '{key}' not in '{self.features.keys()}'."
                )

            if self.features[key]["dtype"] in ["image", "video"]:
                img_path = self._get_image_file_path(
                    episode_index=self.episode_buffer["episode_index"], image_key=key, frame_index=frame_index
                )
                if frame_index == 0:
                    img_path.parent.mkdir(parents=True, exist_ok=True)
                self._save_image(frame[key], img_path)
                self.episode_buffer[key].append(str(img_path))
            else:
                self.episode_buffer[key].append(frame[key])

        self.episode_buffer["size"] += 1

    def save_episode(self, episode_data: dict | None = None) -> None:
        """
        This will save to disk the current episode in self.episode_buffer.

        Video encoding is handled automatically based on batch_encoding_size:
        - If batch_encoding_size == 1: Videos are encoded immediately after each episode
        - If batch_encoding_size > 1: Videos are encoded in batches.

        Args:
            episode_data (dict | None, optional): Dict containing the episode data to save. If None, this will
                save the current episode in self.episode_buffer, which is filled with 'add_frame'. Defaults to
                None.
        """
        episode_buffer = episode_data if episode_data is not None else self.episode_buffer

        validate_episode_buffer(episode_buffer, self.meta.total_episodes, self.features)

        # size and task are special cases that won't be added to hf_dataset
        episode_length = episode_buffer.pop("size")
        tasks = episode_buffer.pop("task")
        episode_tasks = list(set(tasks))
        episode_index = episode_buffer["episode_index"]

        episode_buffer["index"] = np.arange(self.meta.total_frames, self.meta.total_frames + episode_length)
        episode_buffer["episode_index"] = np.full((episode_length,), episode_index)

        # Update tasks and task indices with new tasks if any
        self.meta.save_episode_tasks(episode_tasks)

        # Given tasks in natural language, find their corresponding task indices
        episode_buffer["task_index"] = np.array([self.meta.get_task_index(task) for task in tasks])

        for key, ft in self.features.items():
            # index, episode_index, task_index are already processed above, and image and video
            # are processed separately by storing image path and frame info as meta data
            if key in ["index", "episode_index", "task_index"] or ft["dtype"] in ["image", "video"]:
                continue
            episode_buffer[key] = np.stack(episode_buffer[key])

        # Wait for image writer to end, so that episode stats over images can be computed
        self._wait_image_writer()
        ep_stats = compute_episode_stats(episode_buffer, self.features)

        ep_metadata = self._save_episode_data(episode_buffer)
        has_video_keys = len(self.meta.video_keys) > 0
        use_batched_encoding = self.batch_encoding_size > 1

        if has_video_keys and not use_batched_encoding:
            for video_key in self.meta.video_keys:
                ep_metadata.update(self._save_episode_video(video_key, episode_index))

        # `meta.save_episode` need to be executed after encoding the videos
        self.meta.save_episode(episode_index, episode_length, episode_tasks, ep_stats, ep_metadata)

        if has_video_keys and use_batched_encoding:
            # Check if we should trigger batch encoding
            self.episodes_since_last_encoding += 1
            if self.episodes_since_last_encoding == self.batch_encoding_size:
                start_ep = self.num_episodes - self.batch_encoding_size
                end_ep = self.num_episodes
                self._batch_save_episode_video(start_ep, end_ep)
                self.episodes_since_last_encoding = 0

        if not episode_data:
            # Reset episode buffer and clean up temporary images (if not already deleted during video encoding)
            self.clear_episode_buffer(delete_images=len(self.meta.image_keys) > 0)

    def _batch_save_episode_video(self, start_episode: int, end_episode: int | None = None) -> None:
        """
        Batch save videos for multiple episodes.

        Args:
            start_episode: Starting episode index (inclusive)
            end_episode: Ending episode index (exclusive). If None, encodes all episodes from start_episode to the current episode.
        """
        if end_episode is None:
            end_episode = self.num_episodes

        logging.info(
            f"Batch encoding {self.batch_encoding_size} videos for episodes {start_episode} to {end_episode - 1}"
        )

        chunk_idx = self.meta.episodes[start_episode]["data/chunk_index"]
        file_idx = self.meta.episodes[start_episode]["data/file_index"]
        episode_df_path = self.root / DEFAULT_EPISODES_PATH.format(chunk_index=chunk_idx, file_index=file_idx)
        episode_df = pd.read_parquet(episode_df_path)

        for ep_idx in range(start_episode, end_episode):
            logging.info(f"Encoding videos for episode {ep_idx}")

            if (
                self.meta.episodes[ep_idx]["data/chunk_index"] != chunk_idx
                or self.meta.episodes[ep_idx]["data/file_index"] != file_idx
            ):
                # The current episode is in a new chunk or file.
                # Save previous episode dataframe and update the Hugging Face dataset by reloading it.
                episode_df.to_parquet(episode_df_path)
                self.meta.episodes = load_episodes(self.root)

                # Load new episode dataframe
                chunk_idx = self.meta.episodes[ep_idx]["data/chunk_index"]
                file_idx = self.meta.episodes[ep_idx]["data/file_index"]
                episode_df_path = self.root / DEFAULT_EPISODES_PATH.format(
                    chunk_index=chunk_idx, file_index=file_idx
                )
                episode_df = pd.read_parquet(episode_df_path)

            # Save the current episode's video metadata to the dataframe
            video_ep_metadata = {}
            for video_key in self.meta.video_keys:
                video_ep_metadata.update(self._save_episode_video(video_key, ep_idx))
            video_ep_metadata.pop("episode_index")
            video_ep_df = pd.DataFrame(video_ep_metadata, index=[ep_idx]).convert_dtypes(
                dtype_backend="pyarrow"
            )  # allows NaN values along with integers

            episode_df = episode_df.combine_first(video_ep_df)
            episode_df.to_parquet(episode_df_path)
            self.meta.episodes = load_episodes(self.root)

    def _save_episode_data(self, episode_buffer: dict) -> dict:
        """Save episode data to a parquet file and update the Hugging Face dataset of frames data.

        This function processes episodes data from a buffer, converts it into a Hugging Face dataset,
        and saves it as a parquet file. It handles both the creation of new parquet files and the
        updating of existing ones based on size constraints. After saving the data, it reloads
        the Hugging Face dataset to ensure it is up-to-date.

        Notes: We both need to update parquet files and HF dataset:
        - `pandas` loads parquet file in RAM
        - `datasets` relies on a memory mapping from pyarrow (no RAM). It either converts parquet files to a pyarrow cache on disk,
          or loads directly from pyarrow cache.
        """
        # Convert buffer into HF Dataset
        ep_dict = {key: episode_buffer[key] for key in self.hf_features}
        ep_dataset = datasets.Dataset.from_dict(ep_dict, features=self.hf_features, split="train")
        ep_dataset = embed_images(ep_dataset)
        ep_num_frames = len(ep_dataset)

        if self.latest_episode is None:
            # Initialize indices and frame count for a new dataset made of the first episode data
            chunk_idx, file_idx = 0, 0
            global_frame_index = 0
            self._current_file_start_frame = 0
            # However, if the episodes already exists
            # It means we are resuming recording, so we need to load the latest episode
            # Update the indices to avoid overwriting the latest episode
            if self.meta.episodes is not None and len(self.meta.episodes) > 0:
                latest_ep = self.meta.episodes[-1]
                global_frame_index = latest_ep["dataset_to_index"]
                chunk_idx = latest_ep["data/chunk_index"]
                file_idx = latest_ep["data/file_index"]

                # When resuming, move to the next file
                chunk_idx, file_idx = update_chunk_file_indices(chunk_idx, file_idx, self.meta.chunks_size)
                self._current_file_start_frame = global_frame_index
        else:
            # Retrieve information from the latest parquet file
            latest_ep = self.latest_episode
            chunk_idx = latest_ep["data/chunk_index"]
            file_idx = latest_ep["data/file_index"]
            global_frame_index = latest_ep["index"][-1] + 1

            latest_path = self.root / self.meta.data_path.format(chunk_index=chunk_idx, file_index=file_idx)
            latest_size_in_mb = get_file_size_in_mb(latest_path)

            frames_in_current_file = global_frame_index - self._current_file_start_frame
            av_size_per_frame = (
                latest_size_in_mb / frames_in_current_file if frames_in_current_file > 0 else 0
            )

            # Determine if a new parquet file is needed
            if (
                latest_size_in_mb + av_size_per_frame * ep_num_frames >= self.meta.data_files_size_in_mb
                or self._writer_closed_for_reading
            ):
                # Size limit is reached or writer was closed for reading, prepare new parquet file
                chunk_idx, file_idx = update_chunk_file_indices(chunk_idx, file_idx, self.meta.chunks_size)
                self._close_writer()
                self._writer_closed_for_reading = False
                self._current_file_start_frame = global_frame_index

        ep_dict["data/chunk_index"] = chunk_idx
        ep_dict["data/file_index"] = file_idx

        # Write the resulting dataframe from RAM to disk
        path = self.root / self.meta.data_path.format(chunk_index=chunk_idx, file_index=file_idx)
        path.parent.mkdir(parents=True, exist_ok=True)

        table = ep_dataset.with_format("arrow")[:]
        if not self.writer:
            self.writer = pq.ParquetWriter(
                path, schema=table.schema, compression="snappy", use_dictionary=True
            )
        self.writer.write_table(table)

        metadata = {
            "data/chunk_index": chunk_idx,
            "data/file_index": file_idx,
            "dataset_from_index": global_frame_index,
            "dataset_to_index": global_frame_index + ep_num_frames,
        }

        # Store metadata with episode data for next episode
        self.latest_episode = {**ep_dict, **metadata}

        # Mark that the HF dataset needs reloading (lazy loading approach)
        # This avoids expensive reloading during sequential recording
        self._lazy_loading = True
        # Update recorded frames count for efficient length tracking
        self._recorded_frames += ep_num_frames

        return metadata

    def _save_episode_video(self, video_key: str, episode_index: int) -> dict:
        # Encode episode frames into a temporary video
        ep_path = self._encode_temporary_episode_video(video_key, episode_index)
        ep_size_in_mb = get_file_size_in_mb(ep_path)
        ep_duration_in_s = get_video_duration_in_s(ep_path)

        if (
            episode_index == 0
            or self.meta.latest_episode is None
            or f"videos/{video_key}/chunk_index" not in self.meta.latest_episode
        ):
            # Initialize indices for a new dataset made of the first episode data
            chunk_idx, file_idx = 0, 0
            if self.meta.episodes is not None and len(self.meta.episodes) > 0:
                # It means we are resuming recording, so we need to load the latest episode
                # Update the indices to avoid overwriting the latest episode
                old_chunk_idx = self.meta.episodes[-1][f"videos/{video_key}/chunk_index"]
                old_file_idx = self.meta.episodes[-1][f"videos/{video_key}/file_index"]
                chunk_idx, file_idx = update_chunk_file_indices(
                    old_chunk_idx, old_file_idx, self.meta.chunks_size
                )
            latest_duration_in_s = 0.0
            new_path = self.root / self.meta.video_path.format(
                video_key=video_key, chunk_index=chunk_idx, file_index=file_idx
            )
            new_path.parent.mkdir(parents=True, exist_ok=True)
            shutil.move(str(ep_path), str(new_path))
        else:
            # Retrieve information from the latest updated video file using latest_episode
            latest_ep = self.meta.latest_episode
            chunk_idx = latest_ep[f"videos/{video_key}/chunk_index"][0]
            file_idx = latest_ep[f"videos/{video_key}/file_index"][0]

            latest_path = self.root / self.meta.video_path.format(
                video_key=video_key, chunk_index=chunk_idx, file_index=file_idx
            )
            latest_size_in_mb = get_file_size_in_mb(latest_path)
            latest_duration_in_s = latest_ep[f"videos/{video_key}/to_timestamp"][0]

            if latest_size_in_mb + ep_size_in_mb >= self.meta.video_files_size_in_mb:
                # Move temporary episode video to a new video file in the dataset
                chunk_idx, file_idx = update_chunk_file_indices(chunk_idx, file_idx, self.meta.chunks_size)
                new_path = self.root / self.meta.video_path.format(
                    video_key=video_key, chunk_index=chunk_idx, file_index=file_idx
                )
                new_path.parent.mkdir(parents=True, exist_ok=True)
                shutil.move(str(ep_path), str(new_path))
                latest_duration_in_s = 0.0
            else:
                # Update latest video file
                concatenate_video_files(
                    [latest_path, ep_path],
                    latest_path,
                )

        # Remove temporary directory
        shutil.rmtree(str(ep_path.parent))

        # Update video info (only needed when first episode is encoded since it reads from episode 0)
        if episode_index == 0:
            self.meta.update_video_info(video_key)
            write_info(self.meta.info, self.meta.root)  # ensure video info always written properly

        metadata = {
            "episode_index": episode_index,
            f"videos/{video_key}/chunk_index": chunk_idx,
            f"videos/{video_key}/file_index": file_idx,
            f"videos/{video_key}/from_timestamp": latest_duration_in_s,
            f"videos/{video_key}/to_timestamp": latest_duration_in_s + ep_duration_in_s,
        }
        return metadata

    def clear_episode_buffer(self, delete_images: bool = True) -> None:
        # Clean up image files for the current episode buffer
        if delete_images:
            # Wait for the async image writer to finish
            if self.image_writer is not None:
                self._wait_image_writer()
            episode_index = self.episode_buffer["episode_index"]
            if isinstance(episode_index, np.ndarray):
                episode_index = episode_index.item() if episode_index.size == 1 else episode_index[0]
            for cam_key in self.meta.camera_keys:
                img_dir = self._get_image_file_dir(episode_index, cam_key)
                if img_dir.is_dir():
                    shutil.rmtree(img_dir)

        # Reset the buffer
        self.episode_buffer = self.create_episode_buffer()

    def start_image_writer(self, num_processes: int = 0, num_threads: int = 4) -> None:
        if isinstance(self.image_writer, AsyncImageWriter):
            logging.warning(
                "You are starting a new AsyncImageWriter that is replacing an already existing one in the dataset."
            )

        self.image_writer = AsyncImageWriter(
            num_processes=num_processes,
            num_threads=num_threads,
        )

    def stop_image_writer(self) -> None:
        """
        Whenever wrapping this dataset inside a parallelized DataLoader, this needs to be called first to
        remove the image_writer in order for the LeRobotDataset object to be pickleable and parallelized.
        """
        if self.image_writer is not None:
            self.image_writer.stop()
            self.image_writer = None

    def _wait_image_writer(self) -> None:
        """Wait for asynchronous image writer to finish."""
        if self.image_writer is not None:
            self.image_writer.wait_until_done()

    def _encode_temporary_episode_video(self, video_key: str, episode_index: int) -> Path:
        """
        Use ffmpeg to convert frames stored as png into mp4 videos.
        Note: `encode_video_frames` is a blocking call. Making it asynchronous shouldn't speedup encoding,
        since video encoding with ffmpeg is already using multithreading.
        """
        temp_path = Path(tempfile.mkdtemp(dir=self.root)) / f"{video_key}_{episode_index:03d}.mp4"
        img_dir = self._get_image_file_dir(episode_index, video_key)
        encode_video_frames(img_dir, temp_path, self.fps, overwrite=True)
        shutil.rmtree(img_dir)
        return temp_path

    @classmethod
    def create(
        cls,
        repo_id: str,
        fps: int,
        features: dict,
        root: str | Path | None = None,
        robot_type: str | None = None,
        use_videos: bool = True,
        tolerance_s: float = 1e-4,
        image_writer_processes: int = 0,
        image_writer_threads: int = 0,
        video_backend: str | None = None,
        batch_encoding_size: int = 1,
    ) -> "LeRobotDataset":
        """Create a LeRobot Dataset from scratch in order to record data."""
        obj = cls.__new__(cls)
        obj.meta = LeRobotDatasetMetadata.create(
            repo_id=repo_id,
            fps=fps,
            robot_type=robot_type,
            features=features,
            root=root,
            use_videos=use_videos,
        )
        obj.repo_id = obj.meta.repo_id
        obj.root = obj.meta.root
        obj.revision = None
        obj.tolerance_s = tolerance_s
        obj.image_writer = None
        obj.batch_encoding_size = batch_encoding_size
        obj.episodes_since_last_encoding = 0

        if image_writer_processes or image_writer_threads:
            obj.start_image_writer(image_writer_processes, image_writer_threads)

        # TODO(aliberts, rcadene, alexander-soare): Merge this with OnlineBuffer/DataBuffer
        obj.episode_buffer = obj.create_episode_buffer()

        obj.episodes = None
        obj.hf_dataset = obj.create_hf_dataset()
        obj.image_transforms = None
        obj.delta_timestamps = None
        obj.delta_indices = None
        obj.video_backend = video_backend if video_backend is not None else get_safe_default_codec()
        obj.writer = None
        obj.latest_episode = None
        obj._current_file_start_frame = None
        # Initialize tracking for incremental recording
        obj._lazy_loading = False
        obj._recorded_frames = 0
        obj._writer_closed_for_reading = False
        return obj


class MultiLeRobotDataset(torch.utils.data.Dataset):
    """A dataset consisting of multiple underlying `LeRobotDataset`s.

    The underlying `LeRobotDataset`s are effectively concatenated, and this class adopts much of the API
    structure of `LeRobotDataset`.
    """

    def __init__(
        self,
        repo_ids: list[str],
        root: str | Path | None = None,
        episodes: dict | None = None,
        image_transforms: Callable | None = None,
        delta_timestamps: dict[str, list[float]] | None = None,
        tolerances_s: dict | None = None,
        download_videos: bool = True,
        video_backend: str | None = None,
    ):
        super().__init__()
        self.repo_ids = repo_ids
        self.root = Path(root) if root else HF_LEROBOT_HOME
        self.tolerances_s = tolerances_s if tolerances_s else dict.fromkeys(repo_ids, 0.0001)
        # Construct the underlying datasets passing everything but `transform` and `delta_timestamps` which
        # are handled by this class.
        self._datasets = [
            LeRobotDataset(
                repo_id,
                root=self.root / repo_id,
                episodes=episodes[repo_id] if episodes else None,
                image_transforms=image_transforms,
                delta_timestamps=delta_timestamps,
                tolerance_s=self.tolerances_s[repo_id],
                download_videos=download_videos,
                video_backend=video_backend,
            )
            for repo_id in repo_ids
        ]

        # Disable any data keys that are not common across all of the datasets. Note: we may relax this
        # restriction in future iterations of this class. For now, this is necessary at least for being able
        # to use PyTorch's default DataLoader collate function.
        self.disabled_features = set()
        intersection_features = set(self._datasets[0].features)
        for ds in self._datasets:
            intersection_features.intersection_update(ds.features)
        if len(intersection_features) == 0:
            raise RuntimeError(
                "Multiple datasets were provided but they had no keys common to all of them. "
                "The multi-dataset functionality currently only keeps common keys."
            )
        for repo_id, ds in zip(self.repo_ids, self._datasets, strict=True):
            extra_keys = set(ds.features).difference(intersection_features)
            logging.warning(
                f"keys {extra_keys} of {repo_id} were disabled as they are not contained in all the "
                "other datasets."
            )
            self.disabled_features.update(extra_keys)

        self.image_transforms = image_transforms
        self.delta_timestamps = delta_timestamps
        # TODO(rcadene, aliberts): We should not perform this aggregation for datasets
        # with multiple robots of different ranges. Instead we should have one normalization
        # per robot.
        self.stats = aggregate_stats([dataset.meta.stats for dataset in self._datasets])

    @property
    def repo_id_to_index(self):
        """Return a mapping from dataset repo_id to a dataset index automatically created by this class.

        This index is incorporated as a data key in the dictionary returned by `__getitem__`.
        """
        return {repo_id: i for i, repo_id in enumerate(self.repo_ids)}

    @property
    def fps(self) -> int:
        """Frames per second used during data collection.

        NOTE: Fow now, this relies on a check in __init__ to make sure all sub-datasets have the same info.
        """
        return self._datasets[0].meta.info["fps"]

    @property
    def video(self) -> bool:
        """Returns True if this dataset loads video frames from mp4 files.

        Returns False if it only loads images from png files.

        NOTE: Fow now, this relies on a check in __init__ to make sure all sub-datasets have the same info.
        """
        return self._datasets[0].meta.info.get("video", False)

    @property
    def features(self) -> datasets.Features:
        features = {}
        for dataset in self._datasets:
            features.update({k: v for k, v in dataset.hf_features.items() if k not in self.disabled_features})
        return features

    @property
    def camera_keys(self) -> list[str]:
        """Keys to access image and video stream from cameras."""
        keys = []
        for key, feats in self.features.items():
            if isinstance(feats, (datasets.Image | VideoFrame)):
                keys.append(key)
        return keys

    @property
    def video_frame_keys(self) -> list[str]:
        """Keys to access video frames that requires to be decoded into images.

        Note: It is empty if the dataset contains images only,
        or equal to `self.cameras` if the dataset contains videos only,
        or can even be a subset of `self.cameras` in a case of a mixed image/video dataset.
        """
        video_frame_keys = []
        for key, feats in self.features.items():
            if isinstance(feats, VideoFrame):
                video_frame_keys.append(key)
        return video_frame_keys

    @property
    def num_frames(self) -> int:
        """Number of samples/frames."""
        return sum(d.num_frames for d in self._datasets)

    @property
    def num_episodes(self) -> int:
        """Number of episodes."""
        return sum(d.num_episodes for d in self._datasets)

    @property
    def tolerance_s(self) -> float:
        """Tolerance in seconds used to discard loaded frames when their timestamps
        are not close enough from the requested frames. It is only used when `delta_timestamps`
        is provided or when loading video frames from mp4 files.
        """
        # 1e-4 to account for possible numerical error
        return 1 / self.fps - 1e-4

    def __len__(self):
        return self.num_frames

    def __getitem__(self, idx: int) -> dict[str, torch.Tensor]:
        if idx >= len(self):
            raise IndexError(f"Index {idx} out of bounds.")
        # Determine which dataset to get an item from based on the index.
        start_idx = 0
        dataset_idx = 0
        for dataset in self._datasets:
            if idx >= start_idx + dataset.num_frames:
                start_idx += dataset.num_frames
                dataset_idx += 1
                continue
            break
        else:
            raise AssertionError("We expect the loop to break out as long as the index is within bounds.")
        item = self._datasets[dataset_idx][idx - start_idx]
        item["dataset_index"] = torch.tensor(dataset_idx)
        for data_key in self.disabled_features:
            if data_key in item:
                del item[data_key]

        return item

    def __repr__(self):
        return (
            f"{self.__class__.__name__}(\n"
            f"  Repository IDs: '{self.repo_ids}',\n"
            f"  Number of Samples: {self.num_frames},\n"
            f"  Number of Episodes: {self.num_episodes},\n"
            f"  Type: {'video (.mp4)' if self.video else 'image (.png)'},\n"
            f"  Recorded Frames per Second: {self.fps},\n"
            f"  Camera Keys: {self.camera_keys},\n"
            f"  Video Frame Keys: {self.video_frame_keys if self.video else 'N/A'},\n"
            f"  Transformations: {self.image_transforms},\n"
            f")"
        )<|MERGE_RESOLUTION|>--- conflicted
+++ resolved
@@ -964,15 +964,10 @@
             shifted_query_ts = [from_timestamp + ts for ts in query_ts]
 
             video_path = self.root / self.meta.get_video_file_path(ep_idx, vid_key)
-<<<<<<< HEAD
-            frames = decode_video_frames(video_path, shifted_query_ts, self.tolerance_s, self.video_backend)
-            item[vid_key] = frames.squeeze(0)
-=======
             frames = decode_video_frames(video_path, query_ts, self.tolerance_s, self.video_backend)
             # Don't squeeze - maintain temporal dimension to match _query_hf_dataset behavior
             # This ensures consistency: (n_timestamps, C, H, W) same as torch.stack() for images
             item[vid_key] = frames
->>>>>>> 08e1113f
 
         return item
 
