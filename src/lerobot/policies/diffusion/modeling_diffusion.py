--- conflicted
+++ resolved
@@ -109,29 +109,11 @@
     @torch.no_grad()
     def predict_action_chunk(self, batch: dict[str, Tensor]) -> Tensor:
         """Predict a chunk of actions given environment observations."""
-<<<<<<< HEAD
-        # NOTE: for offline evaluation, we have action in the batch, so we need to pop it out
-        if ACTION in batch:
-            batch.pop(ACTION)
-
-=======
         # Normalize and prepare batch
->>>>>>> c1c89a3b
         batch = self.normalize_inputs(batch)
         if self.config.image_features:
             batch = dict(batch)  # shallow copy so that adding a key doesn't modify the original
             batch[OBS_IMAGES] = torch.stack([batch[key] for key in self.config.image_features], dim=-4)
-<<<<<<< HEAD
-        # NOTE: It's important that this happens after stacking the images into a single key.
-        self._queues = populate_queues(self._queues, batch)
-
-        # stack n latest observations from the queue
-        model_batch = {
-            k: torch.stack(list(self._queues[k]), dim=1) for k in self._queues if k != "action"
-        }
-        actions = self.diffusion.generate_actions(model_batch)
-=======
->>>>>>> c1c89a3b
 
         # Populate queues with current batch
         self._queues = populate_queues(self._queues, batch)
