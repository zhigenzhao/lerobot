--- conflicted
+++ resolved
@@ -99,11 +99,6 @@
     @torch.no_grad()
     def predict_action_chunk(self, batch: dict[str, Tensor], noise: Tensor | None = None) -> Tensor:
         """Predict a chunk of actions given environment observations."""
-<<<<<<< HEAD
-        # stack n latest observations from the queue
-        batch = {k: torch.stack(list(self._queues[k]), dim=1) for k in batch if k in self._queues}
-        actions = self.diffusion.generate_actions(batch, noise=noise)
-=======
         # Normalize and prepare batch
         batch = self.normalize_inputs(batch)
         if self.config.image_features:
@@ -112,7 +107,6 @@
 
         # Populate queues with current batch
         self._queues = populate_queues(self._queues, batch)
->>>>>>> 815b500a
 
         # Stack observations from queues
         prepared_batch = {k: torch.stack(list(self._queues[k]), dim=1) for k in batch if k in self._queues}
@@ -151,13 +145,9 @@
         self._queues = populate_queues(self._queues, batch)
 
         if len(self._queues[ACTION]) == 0:
-<<<<<<< HEAD
-            actions = self.predict_action_chunk(batch, noise=noise)
-=======
             # Create prepared batch for action generation
             prepared_batch = {k: torch.stack(list(self._queues[k]), dim=1) for k in batch if k in self._queues}
             actions = self._get_action_chunk(prepared_batch)
->>>>>>> 815b500a
             self._queues[ACTION].extend(actions.transpose(0, 1))
 
         action = self._queues[ACTION].popleft()
